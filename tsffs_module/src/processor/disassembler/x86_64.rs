<<<<<<< HEAD
use anyhow::{bail, Error, Result};
use yaxpeax_x86::amd64::{InstDecoder, Instruction, Opcode, Operand};
=======
// Copyright (C) 2023 Intel Corporation
// SPDX-License-Identifier: Apache-2.0

use anyhow::{bail, Result};
use yaxpeax_x86::amd64::{InstDecoder, Instruction, Opcode};
>>>>>>> 311d5f75

use crate::traits::TracerDisassembler;

use super::CmpExpr;

pub struct Disassembler {
    decoder: InstDecoder,
    last: Option<Instruction>,
}

impl Disassembler {
    pub fn new() -> Self {
        Self {
            decoder: InstDecoder::default(),
            last: None,
        }
    }
}

impl TryFrom<&Operand> for CmpExpr {
    type Error = Error;

    fn try_from(value: &Operand) -> Result<Self> {
        Ok(match value {
            Operand::ImmediateI8(i) => CmpExpr::I8(*i),
            Operand::ImmediateU8(u) => CmpExpr::U8(*u),
            Operand::ImmediateI16(i) => CmpExpr::I16(*i),
            Operand::ImmediateU16(u) => CmpExpr::U16(*u),
            Operand::ImmediateI32(i) => CmpExpr::I32(*i),
            Operand::ImmediateU32(u) => CmpExpr::U32(*u),
            Operand::ImmediateI64(i) => CmpExpr::I64(*i),
            Operand::ImmediateU64(u) => CmpExpr::U64(*u),
            Operand::Register(r) => CmpExpr::Reg(r.name().to_string()),
            Operand::DisplacementU32(d) => CmpExpr::Addr(*d as u64),
            Operand::DisplacementU64(d) => CmpExpr::Addr(*d),
            Operand::RegDeref(r) => CmpExpr::Deref(Box::new(CmpExpr::Reg(r.name().to_string()))),
            Operand::RegDisp(r, d) => CmpExpr::Deref(Box::new(CmpExpr::Add(
                Box::new(CmpExpr::Reg(r.name().to_string())),
                Box::new(CmpExpr::I32(*d)),
            ))),
            Operand::RegScale(r, s) => CmpExpr::Deref(Box::new(CmpExpr::Mul(
                Box::new(CmpExpr::Reg(r.name().to_string())),
                Box::new(CmpExpr::U8(*s)),
            ))),
            Operand::RegIndexBase(r, i) => CmpExpr::Deref(Box::new(CmpExpr::Add(
                Box::new(CmpExpr::Reg(r.name().to_string())),
                Box::new(CmpExpr::Reg(i.name().to_string())),
            ))),
            Operand::RegIndexBaseDisp(r, i, d) => CmpExpr::Deref(Box::new(CmpExpr::Add(
                Box::new(CmpExpr::Add(
                    Box::new(CmpExpr::Reg(r.name().to_string())),
                    Box::new(CmpExpr::Reg(i.name().to_string())),
                )),
                Box::new(CmpExpr::I32(*d)),
            ))),
            Operand::RegScaleDisp(r, s, d) => CmpExpr::Deref(Box::new(CmpExpr::Add(
                Box::new(CmpExpr::Mul(
                    Box::new(CmpExpr::Reg(r.name().to_string())),
                    Box::new(CmpExpr::U8(*s)),
                )),
                Box::new(CmpExpr::I32(*d)),
            ))),
            Operand::RegIndexBaseScale(r, i, s) => CmpExpr::Deref(Box::new(CmpExpr::Add(
                Box::new(CmpExpr::Reg(r.name().to_string())),
                Box::new(CmpExpr::Add(
                    Box::new(CmpExpr::Reg(i.name().to_string())),
                    Box::new(CmpExpr::U8(*s)),
                )),
            ))),
            Operand::RegIndexBaseScaleDisp(r, i, s, d) => CmpExpr::Deref(Box::new(CmpExpr::Add(
                Box::new(CmpExpr::Add(
                    Box::new(CmpExpr::Reg(r.name().to_string())),
                    Box::new(CmpExpr::Add(
                        Box::new(CmpExpr::Reg(i.name().to_string())),
                        Box::new(CmpExpr::U8(*s)),
                    )),
                )),
                Box::new(CmpExpr::I32(*d)),
            ))),
            _ => {
                bail!("Unsupported operand type for cmplog");
            }
        })
    }
}

impl TracerDisassembler for Disassembler {
    /// Check if an instruction is a control flow instruction
    fn last_was_control_flow(&self) -> Result<bool> {
        if let Some(last) = self.last {
            if matches!(
                last.opcode(),
                Opcode::JA
                    | Opcode::JB
                    | Opcode::JRCXZ
                    | Opcode::JG
                    | Opcode::JGE
                    | Opcode::JL
                    | Opcode::JLE
                    | Opcode::JNA
                    | Opcode::JNB
                    | Opcode::JNO
                    | Opcode::JNP
                    | Opcode::JNS
                    | Opcode::JNZ
                    | Opcode::JO
                    | Opcode::JP
                    | Opcode::JS
                    | Opcode::JZ
                    | Opcode::LOOP
                    | Opcode::LOOPNZ
                    | Opcode::LOOPZ
            ) {
                Ok(true)
            } else {
                Ok(false)
            }
        } else {
            bail!("No last instruction");
        }
    }

    /// Check if an instruction is a call instruction
    fn last_was_call(&self) -> Result<bool> {
        if let Some(last) = self.last {
            Ok(matches!(last.opcode(), Opcode::CALL | Opcode::CALLF))
        } else {
            bail!("No last instruction");
        }
    }

    /// Check if an instruction is a ret instruction
    fn last_was_ret(&self) -> Result<bool> {
        if let Some(last) = self.last {
            Ok(matches!(last.opcode(), Opcode::RETF | Opcode::RETURN))
        } else {
            bail!("No last instruction");
        }
    }

    /// Check if an instruction is a cmp instruction
    fn last_was_cmp(&self) -> Result<bool> {
        if let Some(last) = self.last {
            if matches!(
                last.opcode(),
                Opcode::CMP
                    | Opcode::CMPPD
                    | Opcode::CMPS
                    | Opcode::CMPSD
                    | Opcode::CMPSS
                    | Opcode::CMPXCHG16B
                    | Opcode::COMISD
                    | Opcode::COMISS
                    | Opcode::FCOM
                    | Opcode::FCOMI
                    | Opcode::FCOMIP
                    | Opcode::FCOMP
                    | Opcode::FCOMPP
                    | Opcode::FICOM
                    | Opcode::FICOMP
                    | Opcode::FTST
                    | Opcode::FUCOM
                    | Opcode::FUCOMI
                    | Opcode::FUCOMIP
                    | Opcode::FUCOMP
                    | Opcode::FXAM
                    | Opcode::PCMPEQB
                    | Opcode::PCMPEQD
                    | Opcode::PCMPEQW
                    | Opcode::PCMPGTB
                    | Opcode::PCMPGTD
                    | Opcode::PCMPGTQ
                    | Opcode::PCMPGTW
                    | Opcode::PMAXSB
                    | Opcode::PMAXSD
                    | Opcode::PMAXUD
                    | Opcode::PMAXUW
                    | Opcode::PMINSB
                    | Opcode::PMINSD
                    | Opcode::PMINUD
                    | Opcode::PMINUW
                    | Opcode::TEST
                    | Opcode::UCOMISD
                    | Opcode::UCOMISS
                    | Opcode::VPCMPB
                    | Opcode::VPCMPD
                    | Opcode::VPCMPQ
                    | Opcode::VPCMPUB
                    | Opcode::VPCMPUD
                    | Opcode::VPCMPUQ
                    | Opcode::VPCMPUW
                    | Opcode::VPCMPW
            ) {
                Ok(true)
            } else {
                Ok(false)
            }
        } else {
            bail!("No last instruction");
        }
    }

    fn disassemble(&mut self, bytes: &[u8]) -> Result<()> {
        if let Ok(insn) = self.decoder.decode_slice(bytes) {
            self.last = Some(insn);
        } else {
            bail!("Could not disassemble {:?}", bytes);
        }

        Ok(())
    }

    fn cmp(&self) -> Result<Vec<CmpExpr>> {
        let mut cmp_exprs = Vec::new();
        if self.last_was_cmp()? {
            if let Some(last) = self.last {
                for op_idx in 0..last.operand_count() {
                    let op = last.operand(op_idx);
                    if let Ok(expr) = CmpExpr::try_from(&op) {
                        cmp_exprs.push(expr);
                    }
                }
            }
        } else {
            bail!("Last was not a compare");
        }
        Ok(cmp_exprs)
    }
}<|MERGE_RESOLUTION|>--- conflicted
+++ resolved
@@ -1,13 +1,9 @@
-<<<<<<< HEAD
-use anyhow::{bail, Error, Result};
-use yaxpeax_x86::amd64::{InstDecoder, Instruction, Opcode, Operand};
-=======
 // Copyright (C) 2023 Intel Corporation
 // SPDX-License-Identifier: Apache-2.0
 
-use anyhow::{bail, Result};
-use yaxpeax_x86::amd64::{InstDecoder, Instruction, Opcode};
->>>>>>> 311d5f75
+use anyhow::{bail, Error, Result};
+use tracing::trace;
+use yaxpeax_x86::amd64::{InstDecoder, Instruction, Opcode, Operand};
 
 use crate::traits::TracerDisassembler;
 
@@ -27,11 +23,14 @@
     }
 }
 
-impl TryFrom<&Operand> for CmpExpr {
+impl TryFrom<(&Operand, Option<u8>)> for CmpExpr {
     type Error = Error;
 
-    fn try_from(value: &Operand) -> Result<Self> {
-        Ok(match value {
+    fn try_from(value: (&Operand, Option<u8>)) -> Result<Self> {
+        let width = value.1;
+        let value = value.0;
+
+        let expr = match value {
             Operand::ImmediateI8(i) => CmpExpr::I8(*i),
             Operand::ImmediateU8(u) => CmpExpr::U8(*u),
             Operand::ImmediateI16(i) => CmpExpr::I16(*i),
@@ -40,57 +39,83 @@
             Operand::ImmediateU32(u) => CmpExpr::U32(*u),
             Operand::ImmediateI64(i) => CmpExpr::I64(*i),
             Operand::ImmediateU64(u) => CmpExpr::U64(*u),
-            Operand::Register(r) => CmpExpr::Reg(r.name().to_string()),
+            Operand::Register(r) => CmpExpr::Reg((r.name().to_string(), r.width())),
             Operand::DisplacementU32(d) => CmpExpr::Addr(*d as u64),
             Operand::DisplacementU64(d) => CmpExpr::Addr(*d),
-            Operand::RegDeref(r) => CmpExpr::Deref(Box::new(CmpExpr::Reg(r.name().to_string()))),
-            Operand::RegDisp(r, d) => CmpExpr::Deref(Box::new(CmpExpr::Add(
-                Box::new(CmpExpr::Reg(r.name().to_string())),
-                Box::new(CmpExpr::I32(*d)),
-            ))),
-            Operand::RegScale(r, s) => CmpExpr::Deref(Box::new(CmpExpr::Mul(
-                Box::new(CmpExpr::Reg(r.name().to_string())),
-                Box::new(CmpExpr::U8(*s)),
-            ))),
-            Operand::RegIndexBase(r, i) => CmpExpr::Deref(Box::new(CmpExpr::Add(
-                Box::new(CmpExpr::Reg(r.name().to_string())),
-                Box::new(CmpExpr::Reg(i.name().to_string())),
-            ))),
-            Operand::RegIndexBaseDisp(r, i, d) => CmpExpr::Deref(Box::new(CmpExpr::Add(
-                Box::new(CmpExpr::Add(
-                    Box::new(CmpExpr::Reg(r.name().to_string())),
-                    Box::new(CmpExpr::Reg(i.name().to_string())),
-                )),
-                Box::new(CmpExpr::I32(*d)),
-            ))),
-            Operand::RegScaleDisp(r, s, d) => CmpExpr::Deref(Box::new(CmpExpr::Add(
-                Box::new(CmpExpr::Mul(
-                    Box::new(CmpExpr::Reg(r.name().to_string())),
+            Operand::RegDeref(r) => CmpExpr::Deref((
+                Box::new(CmpExpr::Reg((r.name().to_string(), r.width()))),
+                width,
+            )),
+            Operand::RegDisp(r, d) => CmpExpr::Deref((
+                Box::new(CmpExpr::Add((
+                    Box::new(CmpExpr::Reg((r.name().to_string(), r.width()))),
+                    Box::new(CmpExpr::I32(*d)),
+                ))),
+                width,
+            )),
+            Operand::RegScale(r, s) => CmpExpr::Deref((
+                Box::new(CmpExpr::Mul((
+                    Box::new(CmpExpr::Reg((r.name().to_string(), r.width()))),
                     Box::new(CmpExpr::U8(*s)),
-                )),
-                Box::new(CmpExpr::I32(*d)),
-            ))),
-            Operand::RegIndexBaseScale(r, i, s) => CmpExpr::Deref(Box::new(CmpExpr::Add(
-                Box::new(CmpExpr::Reg(r.name().to_string())),
-                Box::new(CmpExpr::Add(
-                    Box::new(CmpExpr::Reg(i.name().to_string())),
-                    Box::new(CmpExpr::U8(*s)),
-                )),
-            ))),
-            Operand::RegIndexBaseScaleDisp(r, i, s, d) => CmpExpr::Deref(Box::new(CmpExpr::Add(
-                Box::new(CmpExpr::Add(
-                    Box::new(CmpExpr::Reg(r.name().to_string())),
-                    Box::new(CmpExpr::Add(
-                        Box::new(CmpExpr::Reg(i.name().to_string())),
+                ))),
+                width,
+            )),
+            Operand::RegIndexBase(r, i) => CmpExpr::Deref((
+                Box::new(CmpExpr::Add((
+                    Box::new(CmpExpr::Reg((r.name().to_string(), r.width()))),
+                    Box::new(CmpExpr::Reg((i.name().to_string(), i.width()))),
+                ))),
+                width,
+            )),
+            Operand::RegIndexBaseDisp(r, i, d) => CmpExpr::Deref((
+                Box::new(CmpExpr::Add((
+                    Box::new(CmpExpr::Add((
+                        Box::new(CmpExpr::Reg((r.name().to_string(), r.width()))),
+                        Box::new(CmpExpr::Reg((i.name().to_string(), i.width()))),
+                    ))),
+                    Box::new(CmpExpr::I32(*d)),
+                ))),
+                width,
+            )),
+            Operand::RegScaleDisp(r, s, d) => CmpExpr::Deref((
+                Box::new(CmpExpr::Add((
+                    Box::new(CmpExpr::Mul((
+                        Box::new(CmpExpr::Reg((r.name().to_string(), r.width()))),
                         Box::new(CmpExpr::U8(*s)),
-                    )),
-                )),
-                Box::new(CmpExpr::I32(*d)),
-            ))),
+                    ))),
+                    Box::new(CmpExpr::I32(*d)),
+                ))),
+                width,
+            )),
+            Operand::RegIndexBaseScale(r, i, s) => CmpExpr::Deref((
+                Box::new(CmpExpr::Add((
+                    Box::new(CmpExpr::Reg((r.name().to_string(), r.width()))),
+                    Box::new(CmpExpr::Add((
+                        Box::new(CmpExpr::Reg((i.name().to_string(), i.width()))),
+                        Box::new(CmpExpr::U8(*s)),
+                    ))),
+                ))),
+                width,
+            )),
+            Operand::RegIndexBaseScaleDisp(r, i, s, d) => CmpExpr::Deref((
+                Box::new(CmpExpr::Add((
+                    Box::new(CmpExpr::Add((
+                        Box::new(CmpExpr::Reg((r.name().to_string(), r.width()))),
+                        Box::new(CmpExpr::Add((
+                            Box::new(CmpExpr::Reg((i.name().to_string(), i.width()))),
+                            Box::new(CmpExpr::U8(*s)),
+                        ))),
+                    ))),
+                    Box::new(CmpExpr::I32(*d)),
+                ))),
+                width,
+            )),
             _ => {
                 bail!("Unsupported operand type for cmplog");
             }
-        })
+        };
+        trace!("Convert operand {:?} to cmpexpr {:?}", value, expr);
+        Ok(expr)
     }
 }
 
@@ -226,7 +251,14 @@
             if let Some(last) = self.last {
                 for op_idx in 0..last.operand_count() {
                     let op = last.operand(op_idx);
-                    if let Ok(expr) = CmpExpr::try_from(&op) {
+                    let width = if let Some(width) = op.width() {
+                        Some(width)
+                    } else if let Some(width) = last.mem_size() {
+                        width.bytes_size()
+                    } else {
+                        None
+                    };
+                    if let Ok(expr) = CmpExpr::try_from((&op, width)) {
                         cmp_exprs.push(expr);
                     }
                 }
